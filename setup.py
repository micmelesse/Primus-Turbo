--- conflicted
+++ resolved
@@ -156,8 +156,26 @@
     ]
 
     kernels_source_files = Path(PROJECT_ROOT / "csrc" / "kernels")
-<<<<<<< HEAD
     kernels_sources = all_files_in_dir(kernels_source_files, name_extensions=["cpp", "cc", "cu"])
+
+    include_dirs = [
+        Path(PROJECT_ROOT / "csrc" / "include"),
+        Path(PROJECT_ROOT / "3rdparty" / "composable_kernel" / "include"),
+        Path(PROJECT_ROOT / "csrc"),
+    ]
+    library_dirs = []
+
+    has_gpu_rdc_flag = False
+    for lib in libraries:
+        include_dirs.extend(lib.include_dirs)
+        library_dirs.extend(lib.library_dirs)
+        extra_flags["extra_link_args"].extend(lib.extra_link_args)
+
+        if "-fgpu-rdc" in lib.extra_link_args or "--hip-link" in lib.extra_link_args:
+            has_gpu_rdc_flag = True
+
+    if has_gpu_rdc_flag:
+        extra_flags["extra_compile_args"]["nvcc"] += ["-fgpu-rdc"]
 
     return HIPExtension(
         name="libprimus_turbo_kernels",
@@ -167,34 +185,6 @@
             Path(PROJECT_ROOT / "csrc"),
         ],
         sources=kernels_sources,
-=======
-    kernels_source = all_files_in_dir(kernels_source_files, name_extensions=["cpp", "cc", "cu"])
-
-    include_dirs = [
-        Path(PROJECT_ROOT / "csrc" / "include"),
-        Path(PROJECT_ROOT / "3rdparty" / "composable_kernel" / "include"),
-        Path(PROJECT_ROOT / "csrc"),
-    ]
-    library_dirs = []
-
-    has_gpu_rdc_flag = False
-    for lib in libraries:
-        include_dirs.extend(lib.include_dirs)
-        library_dirs.extend(lib.library_dirs)
-        extra_flags["extra_link_args"].extend(lib.extra_link_args)
-
-        if "-fgpu-rdc" in lib.extra_link_args or "--hip-link" in lib.extra_link_args:
-            has_gpu_rdc_flag = True
-
-    if has_gpu_rdc_flag:
-        extra_flags["extra_compile_args"]["nvcc"] += ["-fgpu-rdc"]
-
-    return HIPExtension(
-        name="libprimus_turbo_kernels",
-        include_dirs=include_dirs,
-        sources=kernels_source,
-        library_dirs=library_dirs,
->>>>>>> dab056a0
         libraries=["hipblas"],
         **extra_flags,
     )
@@ -225,7 +215,6 @@
             Path(PROJECT_ROOT / "3rdparty" / "composable_kernel" / "include"),
             Path(PROJECT_ROOT / "csrc"),
         ],
-        libraries=["hipblas"],
         **extra_flags,
     )
 
@@ -273,12 +262,8 @@
     setup_cxx_env()
 
     # Extensions
-<<<<<<< HEAD
-    kernels_ext = build_kernels_extension()
-=======
     kernels_ext = build_kernels_extension(libraries)
     # TODO: Control build one or all.
->>>>>>> dab056a0
     torch_ext = build_torch_extension()
     jax_ext = build_jax_extension()
     ext_modules = [kernels_ext] + [e for e in (torch_ext, jax_ext) if e is not None]
