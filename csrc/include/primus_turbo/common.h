#pragma once

#include <hip/hip_bfloat16.h>
#include <hip/hip_fp16.h>
#include <hip/hip_runtime.h>

#include <cassert>
#include <cstdint>
#include <cstring>
#include <iomanip>
#include <iostream>
#include <memory>
#include <random>
#include <stdexcept>
#include <vector>

#include "primus_turbo/arch.h"
#include "primus_turbo/dtype.h"
#include "primus_turbo/macros.h"
#include "primus_turbo/platform.h"

////////////////////////////////////////////////////////////////////////////////////////////////////
namespace primus_turbo {

////////////////////////////////////////////////////////////////////////////////////////////////////

struct uint64x8_t {
    uint4 u;
    uint4 v;
    uint4 s;
    uint4 t;
};

struct uint64x4_t {
    uint4 u;
    uint4 v;
};

////////////////////////////////////////////////////////////////////////////////////////////////////

template <int BYTES> struct BytesToType {};

template <> struct BytesToType<64> {
    using Type = uint64x8_t;
    static_assert(sizeof(Type) == 64);
};

template <> struct BytesToType<32> {
    using Type = uint64x4_t;
    static_assert(sizeof(Type) == 32);
};

template <> struct BytesToType<16> {
    using Type = uint4;
    static_assert(sizeof(Type) == 16);
};

template <> struct BytesToType<8> {
    using Type = uint64_t;
    static_assert(sizeof(Type) == 8);
};

template <> struct BytesToType<4> {
    using Type = uint32_t;
    static_assert(sizeof(Type) == 4);
};

template <> struct BytesToType<2> {
    using Type = uint16_t;
    static_assert(sizeof(Type) == 2);
};

template <> struct BytesToType<1> {
    using Type = uint8_t;
    static_assert(sizeof(Type) == 1);
};

} // namespace primus_turbo

////////////////////////////////////////////////////////////////////////////////////////////////////

<<<<<<< HEAD
constexpr uint32_t THREADS_PER_WARP = 64;

////////////////////////////////////////////////////////////////////////////////////////////////////

namespace primus_turbo {

/*! \brief Convert to C-style or C++-style string */
template <typename T, typename = typename std::enable_if<std::is_arithmetic<T>::value>::type>
inline std::string to_string_like(const T &val) {
    return std::to_string(val);
}

inline const std::string &to_string_like(const std::string &val) noexcept {
    return val;
}

constexpr const char *to_string_like(const char *val) noexcept {
    return val;
}

/*! \brief Convert arguments to strings and concatenate */
template <typename... Ts> inline std::string concat_strings(const Ts &...args) {
    std::string str;
    str.reserve(1024); // Assume strings are <1 KB
    (..., (str += to_string_like(args)));
    return str;
}

} // namespace primus_turbo

#define PRIMUS_ERROR(...)                                                                          \
    do {                                                                                           \
        throw ::std::runtime_error(                                                                \
            ::primus_turbo::concat_strings(__FILE__ ":", __LINE__, " in function ", __func__,      \
                                           ": ", ::primus_turbo::concat_strings(__VA_ARGS__)));    \
    } while (false)

#define PRIMUS_CHECK(expr, ...)                                                                    \
    do {                                                                                           \
        if (!(expr)) {                                                                             \
            PRIMUS_ERROR("Assertion failed: " #expr ". ",                                          \
                         ::primus_turbo::concat_strings(__VA_ARGS__));                             \
        }                                                                                          \
    } while (false)

#define PRIMUS_CHECK_HIP(expr)                                                                     \
    do {                                                                                           \
        const hipError_t status_PRIMUS_CHECK_HIP = (expr);                                         \
        if (status_PRIMUS_CHECK_HIP != hipSuccess) {                                               \
            PRIMUS_ERROR("HIP Error: ", hipGetErrorString(status_PRIMUS_CHECK_HIP));               \
        }                                                                                          \
    } while (false)

#define PRIMUS_CHECK_HIPBLASLT(expr)                                                               \
    do {                                                                                           \
        const hipblasStatus_t status_PRIMUS_CHECK_HIPBLAS = (expr);                                \
        if (status_PRIMUS_CHECK_HIPBLAS != HIPBLAS_STATUS_SUCCESS) {                               \
            PRIMUS_ERROR("HIPBLASLT Error: ", std::to_string((int) status_PRIMUS_CHECK_HIPBLAS));  \
        }                                                                                          \
    } while (false)

////////////////////////////////////////////////////////////////////////////////////////////////////

=======
>>>>>>> 5cef7402
template <typename T> constexpr T DIVUP(const T &x, const T &y) {
    return (((x) + ((y) -1)) / (y));
}<|MERGE_RESOLUTION|>--- conflicted
+++ resolved
@@ -79,72 +79,6 @@
 
 ////////////////////////////////////////////////////////////////////////////////////////////////////
 
-<<<<<<< HEAD
-constexpr uint32_t THREADS_PER_WARP = 64;
-
-////////////////////////////////////////////////////////////////////////////////////////////////////
-
-namespace primus_turbo {
-
-/*! \brief Convert to C-style or C++-style string */
-template <typename T, typename = typename std::enable_if<std::is_arithmetic<T>::value>::type>
-inline std::string to_string_like(const T &val) {
-    return std::to_string(val);
-}
-
-inline const std::string &to_string_like(const std::string &val) noexcept {
-    return val;
-}
-
-constexpr const char *to_string_like(const char *val) noexcept {
-    return val;
-}
-
-/*! \brief Convert arguments to strings and concatenate */
-template <typename... Ts> inline std::string concat_strings(const Ts &...args) {
-    std::string str;
-    str.reserve(1024); // Assume strings are <1 KB
-    (..., (str += to_string_like(args)));
-    return str;
-}
-
-} // namespace primus_turbo
-
-#define PRIMUS_ERROR(...)                                                                          \
-    do {                                                                                           \
-        throw ::std::runtime_error(                                                                \
-            ::primus_turbo::concat_strings(__FILE__ ":", __LINE__, " in function ", __func__,      \
-                                           ": ", ::primus_turbo::concat_strings(__VA_ARGS__)));    \
-    } while (false)
-
-#define PRIMUS_CHECK(expr, ...)                                                                    \
-    do {                                                                                           \
-        if (!(expr)) {                                                                             \
-            PRIMUS_ERROR("Assertion failed: " #expr ". ",                                          \
-                         ::primus_turbo::concat_strings(__VA_ARGS__));                             \
-        }                                                                                          \
-    } while (false)
-
-#define PRIMUS_CHECK_HIP(expr)                                                                     \
-    do {                                                                                           \
-        const hipError_t status_PRIMUS_CHECK_HIP = (expr);                                         \
-        if (status_PRIMUS_CHECK_HIP != hipSuccess) {                                               \
-            PRIMUS_ERROR("HIP Error: ", hipGetErrorString(status_PRIMUS_CHECK_HIP));               \
-        }                                                                                          \
-    } while (false)
-
-#define PRIMUS_CHECK_HIPBLASLT(expr)                                                               \
-    do {                                                                                           \
-        const hipblasStatus_t status_PRIMUS_CHECK_HIPBLAS = (expr);                                \
-        if (status_PRIMUS_CHECK_HIPBLAS != HIPBLAS_STATUS_SUCCESS) {                               \
-            PRIMUS_ERROR("HIPBLASLT Error: ", std::to_string((int) status_PRIMUS_CHECK_HIPBLAS));  \
-        }                                                                                          \
-    } while (false)
-
-////////////////////////////////////////////////////////////////////////////////////////////////////
-
-=======
->>>>>>> 5cef7402
 template <typename T> constexpr T DIVUP(const T &x, const T &y) {
     return (((x) + ((y) -1)) / (y));
 }