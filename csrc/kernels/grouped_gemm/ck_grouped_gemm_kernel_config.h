// Copyright (c) 2025, Advanced Micro Devices, Inc. All rights reserved.
//
// See LICENSE for license information.

#pragma once

#include "ck_tile/core.hpp"

namespace primus_turbo {
// clang-format off

template<
    ck_tile::index_t M_Tile_,
    ck_tile::index_t N_Tile_,
    ck_tile::index_t K_Tile_,
    ck_tile::index_t M_Warp_Tile_,
    ck_tile::index_t N_Warp_Tile_,
    ck_tile::index_t K_Warp_Tile_,
    ck_tile::index_t M_Warp_,
    ck_tile::index_t N_Warp_,
    ck_tile::index_t K_Warp_,
    bool DoubleSmemBuffer_,
    bool kPadN_
>
struct CKGroupedGemmTileConfig {
    static constexpr ck_tile::index_t M_Tile = M_Tile_;
    static constexpr ck_tile::index_t N_Tile = N_Tile_;
    static constexpr ck_tile::index_t K_Tile = K_Tile_;

    static constexpr ck_tile::index_t M_Warp = M_Warp_;
    static constexpr ck_tile::index_t N_Warp = N_Warp_;
    static constexpr ck_tile::index_t K_Warp = K_Warp_;

    static constexpr ck_tile::index_t M_Warp_Tile = M_Warp_Tile_;
    static constexpr ck_tile::index_t N_Warp_Tile = N_Warp_Tile_;
    static constexpr ck_tile::index_t K_Warp_Tile = K_Warp_Tile_;

    static constexpr bool DoubleSmemBuffer = DoubleSmemBuffer_;

    static constexpr bool kPadM = false;
    static constexpr bool kPadN = kPadN_;
    static constexpr bool kPadK = false;

    // static constexpr int              kBlockPerCu            = 1;
    static constexpr ck_tile::index_t TileParitionerGroupNum = 8;
    static constexpr ck_tile::index_t TileParitionerM01      = 4;
};


// Tile Config Specialization
//fp16

using CKGroupedGemmTileCfg_256x256x64_32x32x16_2x2x1 = CKGroupedGemmTileConfig<
    256, 256, 64, 32, 32, 16, 2, 2, 1, false, false
>;
<<<<<<< HEAD

using CKGroupedGemmTileCfg_256x128x64_32x32x16_2x2x1 = CKGroupedGemmTileConfig<
    256, 128, 64, 32, 32, 16, 2, 2, 1, false, false
>;

using CKGroupedGemmTileCfg_256x128x64_32x32x16_2x2x1_padding = CKGroupedGemmTileConfig<
    256, 128, 64, 32, 32, 16, 2, 2, 1, false, true
>;


// fp8
using CKGroupedGemmTileCfg_256x256x128_32x32x32_2x2x1 = CKGroupedGemmTileConfig<
    256, 256, 128, 32, 32, 32, 2, 2, 1, false, false
>;
using CKGroupedGemmTileCfg_256x128x128_32x32x32_2x2x1 = CKGroupedGemmTileConfig<
    256, 128, 128, 32, 32, 32, 2, 2, 1, false, false
>;
using CKGroupedGemmTileCfg_256x128x128_32x32x32_2x2x1_padding = CKGroupedGemmTileConfig<
    256, 128, 128, 32, 32, 32, 2, 2, 1, false, false
=======
using CKGroupedGemmTileCfg_256x128x64_32x32x16_2x2x1 = CKGroupedGemmTileConfig<
    256, 128, 64, 32, 32, 16, 2, 2, 1, false
>;
using CKGroupedGemmTileCfg_128x128x64_32x32x16_2x2x1 = CKGroupedGemmTileConfig<
    128, 128, 64, 32, 32, 16, 2, 2, 1, false
>;
using CKGroupedGemmTileCfg_256x256x128_32x32x32_2x2x1 = CKGroupedGemmTileConfig<
    256, 256, 128, 32, 32, 32, 2, 2, 1, false
>;
using CKGroupedGemmTileCfg_256x128x128_32x32x32_2x2x1 = CKGroupedGemmTileConfig<
    256, 128, 128, 32, 32, 32, 2, 2, 1, false
>>>>>>> 941e053e
>;
// clang-format on
} // namespace primus_turbo<|MERGE_RESOLUTION|>--- conflicted
+++ resolved
@@ -53,7 +53,6 @@
 using CKGroupedGemmTileCfg_256x256x64_32x32x16_2x2x1 = CKGroupedGemmTileConfig<
     256, 256, 64, 32, 32, 16, 2, 2, 1, false, false
 >;
-<<<<<<< HEAD
 
 using CKGroupedGemmTileCfg_256x128x64_32x32x16_2x2x1 = CKGroupedGemmTileConfig<
     256, 128, 64, 32, 32, 16, 2, 2, 1, false, false
@@ -72,20 +71,7 @@
     256, 128, 128, 32, 32, 32, 2, 2, 1, false, false
 >;
 using CKGroupedGemmTileCfg_256x128x128_32x32x32_2x2x1_padding = CKGroupedGemmTileConfig<
-    256, 128, 128, 32, 32, 32, 2, 2, 1, false, false
-=======
-using CKGroupedGemmTileCfg_256x128x64_32x32x16_2x2x1 = CKGroupedGemmTileConfig<
-    256, 128, 64, 32, 32, 16, 2, 2, 1, false
->;
-using CKGroupedGemmTileCfg_128x128x64_32x32x16_2x2x1 = CKGroupedGemmTileConfig<
-    128, 128, 64, 32, 32, 16, 2, 2, 1, false
->;
-using CKGroupedGemmTileCfg_256x256x128_32x32x32_2x2x1 = CKGroupedGemmTileConfig<
-    256, 256, 128, 32, 32, 32, 2, 2, 1, false
->;
-using CKGroupedGemmTileCfg_256x128x128_32x32x32_2x2x1 = CKGroupedGemmTileConfig<
-    256, 128, 128, 32, 32, 32, 2, 2, 1, false
->>>>>>> 941e053e
+    256, 128, 128, 32, 32, 32, 2, 2, 1, false, true
 >;
 // clang-format on
 } // namespace primus_turbo