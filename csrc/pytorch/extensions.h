--- conflicted
+++ resolved
@@ -100,11 +100,12 @@
 
 at::Tensor grouped_gemm_variable_k_meta(at::Tensor &a, at::Tensor &b, at::Tensor &group_lens,
                                         at::Tensor &group_offs, const bool transA,
-<<<<<<< HEAD
-                                        const bool transB);
+                                        const bool transB, c10::optional<int64_t> num_cu);
+
 at::Tensor grouped_gemm_fp8(at::Tensor &a, at::Tensor &b, at::Tensor &group_lens,
                             at::Tensor &group_offs, const bool transA, const bool transB,
                             at::ScalarType out_dtype);
+
 at::Tensor grouped_gemm_fp8_meta(at::Tensor &a, at::Tensor &b, at::Tensor &group_lens,
                                  at::Tensor &group_offs, const bool transA, const bool transB,
                                  at::ScalarType out_dtype);
@@ -119,8 +120,5 @@
 
 at::Tensor grouped_gemm_compute_offs(at::Tensor &group_lens);
 at::Tensor grouped_gemm_compute_offs_meta(at::Tensor &group_lens);
-=======
-                                        const bool transB, c10::optional<int64_t> num_cu);
->>>>>>> 66506408
 
 } // namespace primus_turbo::pytorch