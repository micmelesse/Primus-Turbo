###############################################################################
# Copyright (c) 2025, Advanced Micro Devices, Inc. All rights reserved.
#
# See LICENSE for license information.
###############################################################################

import pytest
import torch
from tabulate import tabulate

import primus_turbo.pytorch as pt
from primus_turbo.pytorch.kernels.attention.attention_triton_impl import (
    F8_FWD_MAX,
    attention_triton_backward_impl,
    attention_triton_forward_impl,
)
from primus_turbo.pytorch.ops.attention.attention_utils import (
    block_scaling_node,
    quant_v_get_p_scale,
)
from tests.pytorch.ref.attention_ref import (
    AttnConfig,
    attention_vanilla_forward_pytorch_ref_impl,
)
from tests.test_utils import (
    compute_cosine_similarity,
    compute_mae,
    compute_mse,
    compute_relative_error,
    compute_snr,
)

test_cases = [
    AttnConfig(seqlen_q=1024, seqlen_kv=1024, num_head_q=32, num_head_kv=32, head_dim_qk=128, head_dim_v=128),
    AttnConfig(seqlen_q=1024, seqlen_kv=1024, num_head_q=64, num_head_kv=8, head_dim_qk=128, head_dim_v=128),
    AttnConfig(seqlen_q=1024, seqlen_kv=1024, num_head_q=32, num_head_kv=8, head_dim_qk=128, head_dim_v=128),
    AttnConfig(seqlen_q=1024, seqlen_kv=1024, num_head_q=64, num_head_kv=8, head_dim_qk=128, head_dim_v=128),
    AttnConfig(seqlen_q=1024, seqlen_kv=1024, num_head_q=16, num_head_kv=16, head_dim_qk=192, head_dim_v=128),
    AttnConfig(
        seqlen_q=1024, seqlen_kv=1024, num_head_q=128, num_head_kv=128, head_dim_qk=192, head_dim_v=128
    ),
    AttnConfig(seqlen_q=1024, seqlen_kv=1024, num_head_q=32, num_head_kv=8, head_dim_qk=128, head_dim_v=128),
    AttnConfig(seqlen_q=1024, seqlen_kv=1024, num_head_q=48, num_head_kv=8, head_dim_qk=128, head_dim_v=128),
<<<<<<< HEAD
    AttnConfig(
        seqlen_q=4096 + 64, seqlen_kv=4096 + 64, num_head_q=2, num_head_kv=1, head_dim_qk=32, head_dim_v=32
    ),
=======
    # begin regression tests for https://ontrack-internal.amd.com/browse/SWDEV-548136
    AttnConfig(
        seqlen_q=4096 + 64, seqlen_kv=4096 + 64, num_head_q=2, num_head_kv=1, head_dim_qk=32, head_dim_v=32
    ),
    AttnConfig(seqlen_q=2048, seqlen_kv=2048, num_head_q=64, num_head_kv=8, head_dim_qk=128, head_dim_v=128),
    # end regression tests for https://ontrack-internal.amd.com/browse/SWDEV-548136
>>>>>>> 3e48a1d0
]


def prepare_data(
    batch_size,
    seqlen,
    n_head,
    head_dim,
    dtype,
    device,
    outlier_idx=None,
    with_outliers=True,
):
    x = torch.randn((batch_size, seqlen, n_head, head_dim), dtype=dtype, device=device)
    if with_outliers:
        if outlier_idx is None:
            outlier_idx = torch.randperm(head_dim, device=device)[: head_dim // 8]
        sequence_p = torch.ones((1, seqlen, 1, 1), device=device) * 0.001
        p_mask = torch.bernoulli(sequence_p)
        outlier_dist = 100 * torch.randn(size=(batch_size, seqlen, 1, 1)).to(dtype=dtype, device=device)
        x[:, :, :, outlier_idx] += outlier_dist * p_mask
    return x, outlier_idx


@pytest.mark.parametrize("batch", [4])
@pytest.mark.parametrize("config", test_cases)
@pytest.mark.parametrize("causal", [True, False])
@pytest.mark.parametrize("backend_type", ["triton", "ck"])
@pytest.mark.parametrize("with_outliers", [True, False])
def test_attention_bf16(batch, config, causal, backend_type, with_outliers):
    device = "cuda"
    dtype = torch.bfloat16
    seqlen_q, seqlen_kv, num_head_q, num_head_kv, head_dim_qk, head_dim_v = (
        config.seqlen_q,
        config.seqlen_kv,
        config.num_head_q,
        config.num_head_kv,
        config.head_dim_qk,
        config.head_dim_v,
    )
    q_layout = (batch, seqlen_q, num_head_q, head_dim_qk)
    k_layout = (batch, seqlen_kv, num_head_kv, head_dim_qk)
    v_layout = (batch, seqlen_kv, num_head_kv, head_dim_v)

    torch.manual_seed(1234)

    query, outlier_idx = prepare_data(
        *q_layout, device=device, dtype=dtype, outlier_idx=None, with_outliers=with_outliers
    )
    query.requires_grad_(True)
    key, _ = prepare_data(
        *k_layout,
        device=device,
        dtype=dtype,
        outlier_idx=outlier_idx,
        with_outliers=with_outliers,
    )
    key.requires_grad_(True)
    value, _ = prepare_data(
        *v_layout,
        device=device,
        dtype=dtype,
        outlier_idx=None,
        with_outliers=with_outliers,
    )
    value.requires_grad_(True)
    query_ref = query.detach().clone().requires_grad_()
    key_ref = key.detach().clone().requires_grad_()
    value_ref = value.detach().clone().requires_grad_()

    sm_scale = query.shape[-1] ** (-0.5)
    o_ref = attention_vanilla_forward_pytorch_ref_impl(query_ref, key_ref, value_ref, sm_scale, causal)
    loss_ref = o_ref.mean()
    loss_ref.backward()
    o = pt.ops.attention(
        query,
        key,
        value,
        dropout_p=0.0,
        softmax_scale=sm_scale,
        causal=causal,
        window_size=(-1, -1),
        bias=None,
        alibi_slopes=None,
        deterministic=False,
        return_lse=False,
        return_attn_probs=False,
        backend_type=backend_type,
    )

    loss = o.mean()
    loss.backward()

    out_snr = compute_snr(o_ref, o)
    query_grad_snr = compute_snr(query_ref.grad, query.grad)
    key_grad_snr = compute_snr(key_ref.grad, key.grad)
    value_grad_snr = compute_snr(value_ref.grad, value.grad)

    out_cosine_sim = compute_cosine_similarity(o_ref, o)
    query_grad_cosine_sim = compute_cosine_similarity(query_ref.grad, query.grad)
    key_grad_cosine_sim = compute_cosine_similarity(key_ref.grad, key.grad)
    value_grad_cosine_sim = compute_cosine_similarity(value_ref.grad, value.grad)

    out_mse = compute_mse(o_ref, o)
    query_grad_mse = compute_mse(query_ref.grad, query.grad)
    key_grad_mse = compute_mse(key_ref.grad, key.grad)
    value_grad_mse = compute_mse(value_ref.grad, value.grad)

    out_mae = compute_mae(o_ref, o)
    query_grad_mae = compute_mae(query_ref.grad, query.grad)
    key_grad_mae = compute_mae(key_ref.grad, key.grad)
    value_grad_mae = compute_mae(value_ref.grad, value.grad)

    out_relative_err = compute_relative_error(o_ref, o)
    query_grad_relative_err = compute_relative_error(query_ref.grad, query.grad)
    key_grad_relative_err = compute_relative_error(key_ref.grad, key.grad)
    value_grad_relative_err = compute_relative_error(value_ref.grad, value.grad)

    results = [
        ["O", out_snr, out_cosine_sim, out_mse, out_mae, out_relative_err],
        [
            "dQ",
            query_grad_snr,
            query_grad_cosine_sim,
            query_grad_mse,
            query_grad_mae,
            query_grad_relative_err,
        ],
        ["dK", key_grad_snr, key_grad_cosine_sim, key_grad_mse, key_grad_mae, key_grad_relative_err],
        [
            "dV",
            value_grad_snr,
            value_grad_cosine_sim,
            value_grad_mse,
            value_grad_mae,
            value_grad_relative_err,
        ],
    ]
    headers = ["Tensor", "SNR", "Cosine Sim", "MSE", "MAE", "Relative Err"]

    print("\n", tabulate(results, headers=headers))

    assert out_snr > 20, "out_snr too low"
    assert query_grad_snr > 15, "query_grad_snr too low"
    assert key_grad_snr > 15, "key_grad_snr too low"
    assert value_grad_snr > 15, "value_grad_snr too low"


@pytest.mark.parametrize("batch", [4])
@pytest.mark.parametrize("config", test_cases)
@pytest.mark.parametrize("causal", [True, False])
@pytest.mark.parametrize("backend_type", ["triton"])
@pytest.mark.parametrize("with_outliers", [True, False])
def test_attention_fp8(batch, config, causal, backend_type, with_outliers):
    device = "cuda"
    dtype = torch.bfloat16
    seqlen_q, seqlen_kv, num_head_q, num_head_kv, head_dim_qk, head_dim_v = (
        config.seqlen_q,
        config.seqlen_kv,
        config.num_head_q,
        config.num_head_kv,
        config.head_dim_qk,
        config.head_dim_v,
    )
    q_layout = (batch, seqlen_q, num_head_q, head_dim_qk)
    k_layout = (batch, seqlen_kv, num_head_kv, head_dim_qk)
    v_layout = (batch, seqlen_kv, num_head_kv, head_dim_v)

    torch.manual_seed(1234)

    query, outlier_idx = prepare_data(
        *q_layout, device=device, dtype=dtype, outlier_idx=None, with_outliers=with_outliers
    )
    query.requires_grad_(True)
    key, _ = prepare_data(
        *k_layout, device=device, dtype=dtype, outlier_idx=outlier_idx, with_outliers=with_outliers
    )
    key.requires_grad_(True)
    value, _ = prepare_data(
        *v_layout, device=device, dtype=dtype, outlier_idx=None, with_outliers=with_outliers
    )
    value.requires_grad_(True)
    query_ref = query.detach().clone().requires_grad_()
    key_ref = key.detach().clone().requires_grad_()
    value_ref = value.detach().clone().requires_grad_()

    sm_scale = query.shape[-1] ** (-0.5)
    o_ref = attention_vanilla_forward_pytorch_ref_impl(query_ref, key_ref, value_ref, sm_scale, causal)
    loss_ref = o_ref.mean()
    loss_ref.backward()
    o = pt.ops.attention_fp8_blockwise(
        query,
        key,
        value,
        dropout_p=0.0,
        softmax_scale=sm_scale,
        causal=causal,
        window_size=(-1, -1),
        bias=None,
        alibi_slopes=None,
        deterministic=False,
        return_lse=False,
        return_attn_probs=False,
        backend_type=backend_type,
    )

    loss = o.mean()
    loss.backward()

    out_snr = compute_snr(o_ref, o)
    query_grad_snr = compute_snr(query_ref.grad, query.grad)
    key_grad_snr = compute_snr(key_ref.grad, key.grad)
    value_grad_snr = compute_snr(value_ref.grad, value.grad)

    out_cosine_sim = compute_cosine_similarity(o_ref, o)
    query_grad_cosine_sim = compute_cosine_similarity(query_ref.grad, query.grad)
    key_grad_cosine_sim = compute_cosine_similarity(key_ref.grad, key.grad)
    value_grad_cosine_sim = compute_cosine_similarity(value_ref.grad, value.grad)

    out_mse = compute_mse(o_ref, o)
    query_grad_mse = compute_mse(query_ref.grad, query.grad)
    key_grad_mse = compute_mse(key_ref.grad, key.grad)
    value_grad_mse = compute_mse(value_ref.grad, value.grad)

    out_mae = compute_mae(o_ref, o)
    query_grad_mae = compute_mae(query_ref.grad, query.grad)
    key_grad_mae = compute_mae(key_ref.grad, key.grad)
    value_grad_mae = compute_mae(value_ref.grad, value.grad)

    out_relative_err = compute_relative_error(o_ref, o)
    query_grad_relative_err = compute_relative_error(query_ref.grad, query.grad)
    key_grad_relative_err = compute_relative_error(key_ref.grad, key.grad)
    value_grad_relative_err = compute_relative_error(value_ref.grad, value.grad)

    results = [
        ["O", out_snr, out_cosine_sim, out_mse, out_mae, out_relative_err],
        [
            "dQ",
            query_grad_snr,
            query_grad_cosine_sim,
            query_grad_mse,
            query_grad_mae,
            query_grad_relative_err,
        ],
        ["dK", key_grad_snr, key_grad_cosine_sim, key_grad_mse, key_grad_mae, key_grad_relative_err],
        [
            "dV",
            value_grad_snr,
            value_grad_cosine_sim,
            value_grad_mse,
            value_grad_mae,
            value_grad_relative_err,
        ],
    ]
    headers = ["Tensor", "SNR", "Cosine Sim", "MSE", "MAE", "Relative Err"]

    print("\n", tabulate(results, headers=headers))

    assert out_snr > 20, "out_snr too low"
    assert query_grad_snr > 15, "query_grad_snr too low"
    assert key_grad_snr > 15, "key_grad_snr too low"
    assert value_grad_snr > 15, "value_grad_snr too low"


@pytest.mark.parametrize("batch", [4])
@pytest.mark.parametrize("config", test_cases)
@pytest.mark.parametrize("causal", [True, False])
def test_attention_fp8_with_sparse_do(batch, config, causal):
    # regression test for https://ontrack-internal.amd.com/browse/SWDEV-548136
    device = torch.device("cuda")
    torch.manual_seed(1234)

    dtype = torch.bfloat16
    seqlen_q, seqlen_kv, num_head_q, num_head_kv, head_dim_qk, head_dim_v = (
        config.seqlen_q,
        config.seqlen_kv,
        config.num_head_q,
        config.num_head_kv,
        config.head_dim_qk,
        config.head_dim_v,
    )
    q_shape = (batch, seqlen_q, num_head_q, head_dim_qk)
    k_shape = (batch, seqlen_kv, num_head_kv, head_dim_qk)
    v_shape = (batch, seqlen_kv, num_head_kv, head_dim_v)
    do_shape = (batch, seqlen_q, num_head_q, head_dim_v)

    do = torch.randn(do_shape, device=device, dtype=dtype) * 1e-3
    do_mask_0 = (torch.randn(do_shape[:-2], device=device, dtype=dtype) > 0.9).unsqueeze(-1).unsqueeze(-1)
    do_mask_1 = (torch.randn(do_shape[:-1], device=device, dtype=dtype) > 0.9).unsqueeze(-1)
    do = do * do_mask_0 * do_mask_1

    q = torch.randn(q_shape, device=device, dtype=dtype)
    k = torch.randn(k_shape, device=device, dtype=dtype)
    v = torch.randn(v_shape, device=device, dtype=dtype)

    sm_scale = q.shape[-1] ** -0.5

    q_fp8, q_descale = block_scaling_node(q, True)
    k_fp8, k_descale = block_scaling_node(k, True)
    v_fp8, v_scale, _ = quant_v_get_p_scale(v, True)

    o, softmax_lse, _ = attention_triton_forward_impl(
        q_fp8,
        k_fp8,
        v_fp8,
        F8_FWD_MAX,
        q_descale,
        k_descale,
        v_scale,
        0,
        sm_scale,
        causal,
        -1,
        -1,
        None,
        None,
        False,
        True,
    )

    dq, dk, dv = attention_triton_backward_impl(
        do,
        q,
        k,
        v,
        o,
        torch.scalar_tensor(1.0, device=device),
        torch.scalar_tensor(1.0, device=device),
        torch.scalar_tensor(1.0, device=device),
        1.0,
        softmax_lse,
        None,
        None,
        None,
        0,
        0,
        q_fp8.shape[1],
        k_fp8.shape[1],
        sm_scale,
        causal,
        -1,
        -1,
        None,
        False,
    )

    dq_fp8, dk_fp8, dv_fp8 = attention_triton_backward_impl(
        do,
        q_fp8,
        k_fp8,
        v_fp8,
        o,
        q_descale,
        k_descale,
        v_scale,
        F8_FWD_MAX,
        softmax_lse,
        None,
        None,
        None,
        0,
        0,
        q_fp8.shape[1],
        k_fp8.shape[1],
        sm_scale,
        causal,
        -1,
        -1,
        None,
        True,
    )

    dq_snr = compute_snr(dq, dq_fp8)
    dk_snr = compute_snr(dk, dk_fp8)
    dv_snr = compute_snr(dv, dv_fp8)
    print(f"dq_snr: {dq_snr}, dk_snr: {dk_snr}, dv_snr: {dv_snr}")
    assert dq_snr > 15, "query_grad_snr too low"
    assert dk_snr > 15, "key_grad_snr too low"
    assert dv_snr > 15, "value_grad_snr too low"<|MERGE_RESOLUTION|>--- conflicted
+++ resolved
@@ -41,18 +41,12 @@
     ),
     AttnConfig(seqlen_q=1024, seqlen_kv=1024, num_head_q=32, num_head_kv=8, head_dim_qk=128, head_dim_v=128),
     AttnConfig(seqlen_q=1024, seqlen_kv=1024, num_head_q=48, num_head_kv=8, head_dim_qk=128, head_dim_v=128),
-<<<<<<< HEAD
-    AttnConfig(
-        seqlen_q=4096 + 64, seqlen_kv=4096 + 64, num_head_q=2, num_head_kv=1, head_dim_qk=32, head_dim_v=32
-    ),
-=======
     # begin regression tests for https://ontrack-internal.amd.com/browse/SWDEV-548136
     AttnConfig(
         seqlen_q=4096 + 64, seqlen_kv=4096 + 64, num_head_q=2, num_head_kv=1, head_dim_qk=32, head_dim_v=32
     ),
     AttnConfig(seqlen_q=2048, seqlen_kv=2048, num_head_q=64, num_head_kv=8, head_dim_qk=128, head_dim_v=128),
     # end regression tests for https://ontrack-internal.amd.com/browse/SWDEV-548136
->>>>>>> 3e48a1d0
 ]
 
 
