<<<<<<< HEAD
from typing import Dict, List
=======
###############################################################################
# Copyright (c) 2025, Advanced Micro Devices, Inc. All rights reserved.
#
# See LICENSE for license information.
###############################################################################
>>>>>>> c14244cd

import torch
import torch.distributed as dist
from torch._C._distributed_c10d import ReduceOp
from torch.testing._internal.common_distributed import (
    MultiProcessTestCase,
    skip_if_lt_x_gpu,
)
from torch.testing._internal.common_utils import (
    instantiate_parametrized_tests,
    parametrize,
    run_tests,
)

import primus_turbo.pytorch as pt
from tests.test_utils import get_tolerances

_backend_streams: Dict[int, List[torch.cuda.Stream]] = {}


def get_backend_stream(size=1, priority=0, prefix=""):
    global _backend_streams

    key = (priority, prefix)
    if key not in _backend_streams or len(_backend_streams[key]) < size:
        _backend_streams[key] = [torch.cuda.Stream(priority=priority) for _ in range(size)]

    return _backend_streams[key][:size]


def native_torch_matmul_reduce_scatter(
    A: torch.Tensor,
    B: torch.Tensor,
    scatter_dim: int,
    reduce_op: str,
    group: dist.group.WORLD,
):
    output = torch.matmul(A, B)
    output_flat = output.movedim(scatter_dim, 0).contiguous()
    rs_out = output.new_empty(
        output_flat.shape[0] // group.size(),
        *output_flat.shape[1:],
    )

    if reduce_op == "avg":
        reduce_op = ReduceOp.AVG
    elif reduce_op == "sum":
        reduce_op = ReduceOp.SUM
    else:
        raise ValueError(f"Only avg or sum be supported, but provided reduce_op is {reduce_op}")
    torch.distributed.reduce_scatter_tensor(rs_out, output_flat, reduce_op, group)

    rs_out_flat = rs_out.movedim(0, scatter_dim)
    return rs_out_flat


def native_torch_matmul_reduce_scatter_a2a(
    A: torch.Tensor,
    B: torch.Tensor,
    scatter_dim: int,
    reduce_op: str,
    group: dist.group.WORLD,
):
    rs_out_shape = [*A.shape[:-1], B.shape[0]]
    rs_out_shape[scatter_dim] //= group.size()

    A_flat = A.movedim(scatter_dim, 0)
    leading_dims = [group.size()] + list(A_flat.shape[:-1])
    leading_dims[1] //= group.size()
    A_flat = A_flat.flatten(0, -2)

    output = torch.matmul(A_flat, B)

    output_a2a = torch.empty_like(output)
    torch.distributed.all_to_all_single(output_a2a, output)
    output_a2a = output_a2a.view(*leading_dims, -1)

    if reduce_op == "avg":
        rs_output = torch.mean(output_a2a.float(), dim=0).to(A.dtype)
    else:
        rs_output = torch.sum(output_a2a.float(), dim=0).to(A.dtype)
    rs_output = rs_output.movedim(0, scatter_dim)

    return rs_output


def generate_data(shape, dtype, device="cuda", scale=0.01, bias=0.0):
    return (torch.rand(*shape, dtype=dtype, device=device) * 2 - 1) * scale + bias


@instantiate_parametrized_tests
class FusedMatmulReduceScatterTestBase(MultiProcessTestCase):
    def setUp(self) -> None:
        super().setUp()
        self._spawn_processes()

    @property
    def world_size(self) -> int:
        return torch.cuda.device_count()

    @property
    def device(self) -> torch.device:
        return torch.device("cuda", self.rank)

    def _init_process(self, comm_method):
        torch.cuda.set_device(self.device)
        store = dist.FileStore(self.file_name, self.world_size)
        dist.init_process_group(
            backend="nccl",
            world_size=self.world_size,
            rank=self.rank,
            store=store,
        )
        torch.manual_seed(42 + self.rank)

        if comm_method == "pipeline":
            self.gemm_streams = [torch.cuda.current_stream()]
            self.comm_streams = get_backend_stream(size=self.world_size, priority=0, prefix="comm")
        else:
            self.gemm_streams = []
            self.comm_streams = []

    @skip_if_lt_x_gpu(2)
    @parametrize("scatter_dim", [0, 1])
    @parametrize("reduce_op", ["sum", "avg"])
    @parametrize("dtype", [torch.bfloat16, torch.float16])
    @parametrize("comm_method", ["pipeline"])
    def test_fused_matmul_reduce_scatter(
        self, comm_method: str, scatter_dim: int, reduce_op: str, dtype: torch.dtype
    ) -> None:
        self._init_process(comm_method)

        BATCH = 8
        M = 256
        N = 256
        K = 512
        group = dist.group.WORLD
        rank = self.rank

        A = generate_data(
            shape=(BATCH, M, K),
            dtype=dtype,
            device="cuda",
            scale=0.01 * (rank + 1),
        )
        B = generate_data(
            shape=(K, N),
            dtype=dtype,
            device="cuda",
            scale=0.01 * (rank + 1),
        )

        rs_output_a2a = native_torch_matmul_reduce_scatter_a2a(A, B, scatter_dim, reduce_op, group)
        rs_output_native = native_torch_matmul_reduce_scatter(A, B, scatter_dim, reduce_op, group)
        rs_output_turbo = pt.ops.fused_matmul_reduce_scatter(
            A,
            B,
            layout="NN",
            reduce_op=reduce_op,
            scatter_dim=scatter_dim,
            group_name=group.group_name,
            gemm_streams=self.gemm_streams,
            comm_streams=self.comm_streams,
            comm_method=comm_method,
        )

        assert (
            rs_output_native.stride() == rs_output_turbo.stride()
        ), f"rs_output_native stride {rs_output_native.stride()} is not equal to rs_output_turbo stride {rs_output_turbo.stride()}"
        diff = (rs_output_native - rs_output_turbo).abs().max()
        diff_mask = rs_output_native != rs_output_turbo
        print(
            f"[rank {torch.distributed.get_rank()}]native vs turbo: diff_mask-{diff_mask.sum()}, diff_max-{diff}, value_range-({rs_output_native.min()}, {rs_output_native.max()})"
        )
        diff = (rs_output_turbo - rs_output_a2a).abs().max()
        diff_mask = rs_output_turbo != rs_output_a2a
        print(
            f"[rank {torch.distributed.get_rank()}]a2a vs turbo: diff_mask-{diff_mask.sum()}, diff_max-{diff}, value_range-({rs_output_a2a.min()}, {rs_output_a2a.max()})"
        )
        torch.testing.assert_close(rs_output_turbo, rs_output_a2a, **get_tolerances(dtype))

    @skip_if_lt_x_gpu(2)
    @parametrize("M,K,N", [(8192, 8192, 8192), (8192, 28672, 8192)])
    @parametrize("batch_size", [1, 4])
    @parametrize("dtype", [torch.bfloat16])
    @parametrize("comm_method", ["tile", "pipeline"])
    def test_llama3_70b_fused_matmul_reduce_scatter(self, comm_method, dtype, batch_size, M, K, N) -> None:
        self._init_process(comm_method)
        group = dist.group.WORLD
        rank = self.rank
        scatter_dim = 0
        reduce_op = "sum"

        A = generate_data(
            shape=(batch_size * M, K // group.size()),
            dtype=dtype,
            device="cuda",
            scale=0.01 * (rank + 1),
        )
        B = generate_data(
            shape=(K // group.size(), N),
            dtype=dtype,
            device="cuda",
            scale=0.01 * (rank + 1),
        )

        rs_output_native = native_torch_matmul_reduce_scatter(A, B, scatter_dim, reduce_op, group)
        rs_output_turbo = pt.ops.fused_matmul_reduce_scatter(
            A,
            B,
            layout="NN",
            reduce_op=reduce_op,
            scatter_dim=scatter_dim,
            group_name=group.group_name,
            gemm_streams=self.gemm_streams,
            comm_streams=self.comm_streams,
            comm_method=comm_method,
        )

        assert rs_output_native.stride() == rs_output_turbo.stride()
        diff = (rs_output_native - rs_output_turbo).abs().max()
        diff_mask = rs_output_native != rs_output_turbo
        print(
            f"[rank {torch.distributed.get_rank()}]native vs turbo: diff_mask-{diff_mask.sum()}, diff_max-{diff}, value_range-({rs_output_turbo.min()}, {rs_output_turbo.max()})"
        )
        torch.testing.assert_close(rs_output_native.float(), rs_output_turbo.float(), **get_tolerances(dtype))


if __name__ == "__main__":
    run_tests()<|MERGE_RESOLUTION|>--- conflicted
+++ resolved
@@ -1,12 +1,10 @@
-<<<<<<< HEAD
-from typing import Dict, List
-=======
 ###############################################################################
 # Copyright (c) 2025, Advanced Micro Devices, Inc. All rights reserved.
 #
 # See LICENSE for license information.
 ###############################################################################
->>>>>>> c14244cd
+
+from typing import Dict, List
 
 import torch
 import torch.distributed as dist
